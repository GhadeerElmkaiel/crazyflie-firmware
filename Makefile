# CrazyFlie's Makefile
# Copyright (c) 2011,2012 Bitcraze AB
# This Makefile compiles all the objet file to ./bin/ and the resulting firmware
# image in ./cfX.elf and ./cfX.bin

#Put your personal build config in config.mk and DO NOT COMMIT IT!
-include config.mk

######### JTAG and environment configuration ##########
OPENOCD           ?= openocd
OPENOCD_INTERFACE ?= interface/stlink-v2.cfg
CROSS_COMPILE     ?= arm-none-eabi-
PYTHON2           ?= python2
DFU_UTIL          ?= dfu-util
CLOAD             ?= 1
DEBUG             ?= 0
CLOAD_SCRIPT      ?= ../crazyflie-clients-python/bin/cfloader
PLATFORM					?= CF2

ifeq ($(PLATFORM), CF1)
OPENOCD_TARGET    ?= target/stm32f1x_stlink.cfg
F405              ?= 1
USE_FPU            = 0
endif
ifeq ($(PLATFORM), CF2)
OPENOCD_TARGET    ?= target/stm32f4x_stlink.cfg
F405              ?= 0
USE_FPU           ?= 0
endif

## Flag that can be added to config.mk
# CFLAGS += -DUSE_ESKYLINK         # Set CRTP link to E-SKY receiver
# CFLAGS += -DDEBUG_PRINT_ON_UART  # Redirect the console output to the UART

ifeq ($(PLATFORM), CF1)
REV               ?= F
endif
ifeq ($(PLATFORM), CF2)
# Now needed for SYSLINK
CFLAGS += -DUSE_RADIOLINK_CRTP     # Set CRTP link to radio
CFLAGS += -DENABLE_UART          # To enable the uart
REV               ?= D
endif

#OpenOCD conf
RTOS_DEBUG        ?= 0

############### Location configuration ################
FREERTOS = lib/FreeRTOS
ifeq ($(USE_FPU), 1)
PORT = $(FREERTOS)/portable/GCC/ARM_CM4F
else
PORT = $(FREERTOS)/portable/GCC/ARM_CM3
endif

ifeq ($(PLATFORM), CF1)
LINKER_DIR = scripts/F103/linker
ST_OBJ_DIR  = scripts/F103
endif
ifeq ($(PLATFORM), CF2)
LINKER_DIR = scripts/F405/linker
ST_OBJ_DIR  = scripts/F405
endif

STLIB = lib

################ Build configuration ##################
# St Lib
VPATH_CF1 += $(STLIB)/CMSIS/Core/CM3
VPATH_CF1 += $(STLIB)/CMSIS/Core/CM3/startup/gcc
VPATH_CF1 += $(STLIB)/STM32_CPAL_Driver/src
VPATH_CF1 += $(STLIB)/STM32_CPAL_Driver/devices/stm32f10x
CRT0_CF1 = startup_stm32f10x_md.o system_stm32f10x.o

VPATH_CF2 += $(STLIB)/CMSIS/STM32F4xx/Source/
VPATH_CF2 += $(STLIB)/STM32_CPAL_Driver/src
VPATH_CF2 += $(STLIB)/STM32_USB_Device_Library/Core/src
VPATH_CF2 += $(STLIB)/STM32_USB_OTG_Driver/src
VPATH_CF2 += $(STLIB)/STM32_CPAL_Driver/devices/stm32f4xx
CRT0_CF2 = startup_stm32f40xx.o system_stm32f4xx.o

# Should maybe be in separate file?
-include $(ST_OBJ_DIR)/st_obj.mk

ST_OBJ_CF1 =  #cpal_hal.o cpal_i2c.o cpal_usercallback_template.o cpal_i2c_hal_stm32f10x.o

ST_OBJ_CF2 = cpal_hal.o cpal_i2c.o cpal_usercallback_template.o cpal_i2c_hal_stm32f4xx.o
# USB obj
ST_OBJ_CF2 += usb_core.o usb_dcd_int.o usb_dcd.o
# USB Device obj
ST_OBJ_CF2 += usbd_ioreq.o usbd_req.o usbd_core.o


# FreeRTOS
VPATH += $(PORT)
PORT_OBJ = port.o
VPATH +=  $(FREERTOS)/portable/MemMang
MEMMANG_OBJ = heap_4.o

VPATH += $(FREERTOS)
FREERTOS_OBJ = list.o tasks.o queue.o timers.o $(MEMMANG_OBJ)

# Crazyflie sources
VPATH += init hal/src modules/src utils/src drivers/src
VPATH_CF1 += platform/cf1
VPATH_CF2 += platform/cf2

ifeq ($(PLATFORM), CF1)
VPATH +=$(VPATH_CF1)
endif
ifeq ($(PLATFORM), CF2)
VPATH +=$(VPATH_CF2)
endif


############### Source files configuration ################

# Init
PROJ_OBJ = main.o
PROJ_OBJ_CF1 = platform_cf1.o
PROJ_OBJ_CF2 = platform_cf2.o

# Drivers
<<<<<<< HEAD
PROJ_OBJ += exti.o nvic.o  
PROJ_OBJ_CF1 += led_f103.o i2cdev_f103.o i2croutines.o adc_f103.o mpu6050.o motors_f103.o hmc5883l.o ms5611.o nrf24l01.o eeprom.o
PROJ_OBJ_CF2 += led_f405.o mpu6500.o motors_f405.o i2cdev_f405.o ws2812.o lps25h.o ak8963.o eeprom.o
PROJ_OBJ_CF2 += uart_syslink.o swd.o
# USB Files
PROJ_OBJ_CF2 += usbd_usr.o usb_bsp.o usblink.o usbd_desc.o usb.o
=======
PROJ_OBJ += led.o exti.o nvic.o  

ifeq ($(F405), 1)
  PROJ_OBJ += mpu6500.o motors_f405.o i2cdev_f405.o ws2812.o lps25h.o ak8963.o eeprom.o
  PROJ_OBJ += uart_syslink.o swd.o uart1.o uart2.o
  # USB Files
  PROJ_OBJ += usbd_usr.o usb_bsp.o usblink.o usbd_desc.o usb.o
else
  PROJ_OBJ += mpu6050.o motors.o hmc5883l.o ms5611.o
endif
>>>>>>> d2247592

# Hal
PROJ_OBJ += crtp.o ledseq.o freeRTOSdebug.o
PROJ_OBJ_CF1 += imu_cf1.o pm_f103.o nrf24link.o ow_none.o uart.o
PROJ_OBJ_CF2 += imu_cf2.o pm_f405.o syslink.o radiolink.o ow_syslink.o

# Modules
PROJ_OBJ += system.o comm.o console.o pid.o crtpservice.o param.o mem.o
PROJ_OBJ += commander.o controller.o sensfusion6.o stabilizer.o
PROJ_OBJ += log.o worker.o
PROJ_OBJ_CF2 += neopixelring.o expbrd.o platformservice.o

# Expansion boards
PROJ_OBJ_CF2 += exptest.o

# Utilities
PROJ_OBJ += filter.o cpuid.o cfassert.o  eprintf.o crc.o fp16.o debug.o
PROJ_OBJ += version.o
PROJ_OBJ_CF1 += configblockflash.o
PROJ_OBJ_CF2 += configblockeeprom.o

OBJ = $(FREERTOS_OBJ) $(PORT_OBJ) $(ST_OBJ) $(PROJ_OBJ)
ifeq ($(PLATFORM), CF1)
OBJ += $(CRT0_CF1) $(ST_OBJ_CF1) $(PROJ_OBJ_CF1)
endif
ifeq ($(PLATFORM), CF2)
OBJ += $(CRT0_CF2) $(ST_OBJ_CF2) $(PROJ_OBJ_CF2)
endif

ifdef P
  C_PROFILE = -D P_$(P)
endif

############### Compilation configuration ################
AS = $(CROSS_COMPILE)as
CC = $(CROSS_COMPILE)gcc
LD = $(CROSS_COMPILE)gcc
SIZE = $(CROSS_COMPILE)size
OBJCOPY = $(CROSS_COMPILE)objcopy

INCLUDES  = -I$(FREERTOS)/include -I$(PORT) -I.
INCLUDES += -Iconfig -Ihal/interface -Imodules/interface
INCLUDES += -Iutils/interface -Idrivers/interface -Iplatform
INCLUDES += -I$(STLIB)/CMSIS/Include

INCLUDES_CF1 += -I$(STLIB)/STM32F10x_StdPeriph_Driver/inc
INCLUDES_CF1 += -I$(STLIB)/CMSIS/Core/CM3
INCLUDES_CF1 += -I$(STLIB)/STM32_CPAL_Driver/inc
INCLUDES_CF1 += -I$(STLIB)/STM32_CPAL_Driver/devices/stm32f10x

INCLUDES_CF2 += -I$(STLIB)/STM32F4xx_StdPeriph_Driver/inc
INCLUDES_CF2 += -I$(STLIB)/CMSIS/STM32F4xx/Include 
INCLUDES_CF2 += -I$(STLIB)/STM32_CPAL_Driver/inc
INCLUDES_CF2 += -I$(STLIB)/STM32_CPAL_Driver/devices/stm32f4xx
INCLUDES_CF2 += -I$(STLIB)/STM32_USB_Device_Library/Core/inc
INCLUDES_CF2 += -I$(STLIB)/STM32_USB_OTG_Driver/inc

ifeq ($(USE_FPU), 1)
PROCESSOR = -mcpu=cortex-m4 -mthumb -mfloat-abi=hard -mfpu=fpv4-sp-d16
else
	ifeq ($(PLATFORM), CF1)
		PROCESSOR = -mcpu=cortex-m3 -mthumb
	endif
	ifeq ($(PLATFORM), CF2)
		PROCESSOR = -mcpu=cortex-m4 -mthumb
	endif
endif

#Flags required by the ST library
STFLAGS_CF1 = -DSTM32F10X_MD -DHSE_VALUE=16000000 -include stm32f10x_conf.h -DPLATFORM_CF1
STFLAGS_CF2 = -DSTM32F4XX -DSTM32F40_41xxx -DHSE_VALUE=8000000 -DUSE_STDPERIPH_DRIVER -DPLATFORM_CF2

ifeq ($(DEBUG), 1)
  CFLAGS += -O0 -g3
else
  CFLAGS += -Os -g3
endif

ifeq ($(LTO), 1)
  CFLAGS += -flto
endif

ifeq ($(USE_ESKYLINK), 1)
  CFLAGS += -DUSE_ESKYLINK
endif

CFLAGS += -DBOARD_REV_$(REV)

CFLAGS += $(PROCESSOR) $(INCLUDES) $(STFLAGS)
ifeq ($(PLATFORM), CF1)
CFLAGS += $(INCLUDES_CF1) $(STFLAGS_CF1)
endif
ifeq ($(PLATFORM), CF2)
CFLAGS += $(INCLUDES_CF2) $(STFLAGS_CF2)
endif

CFLAGS += -Wall -fno-strict-aliasing $(C_PROFILE)
# Compiler flags to generate dependency files:
CFLAGS += -MD -MP -MF $(BIN)/dep/$(@).d -MQ $(@)
#Permits to remove un-used functions and global variables from output file
CFLAGS += -ffunction-sections -fdata-sections

ASFLAGS = $(PROCESSOR) $(INCLUDES)
LDFLAGS = $(PROCESSOR) -Wl,-Map=$(PROG).map,--cref,--gc-sections

#Flags required by the ST library
ifeq ($(CLOAD), 1)
  LDFLAGS += -T $(LINKER_DIR)/FLASH_CLOAD.ld
  LOAD_ADDRESS = 0x8004000
else
  LDFLAGS += -T $(LINKER_DIR)/FLASH.ld
  LOAD_ADDRESS = 0x8000000
endif

ifeq ($(LTO), 1)
  LDFLAGS += -Os -flto -fuse-linker-plugin
endif

#Program name
ifeq ($(PLATFORM), CF1)
PROG = cf1
else
PROG = cf2
endif
#Where to compile the .o
BIN = bin
VPATH += $(BIN)

#Dependency files to include
DEPS := $(foreach o,$(OBJ),$(BIN)/dep/$(o).d)

##################### Misc. ################################
ifeq ($(SHELL),/bin/sh)
  COL_RED=\033[1;31m
  COL_GREEN=\033[1;32m
  COL_RESET=\033[m
endif

#################### Targets ###############################


all: build
build: clean_version compile print_version size
compile: clean_version $(PROG).hex $(PROG).bin $(PROG).dfu

clean_version:
ifeq ($(SHELL),/bin/sh)
	@echo "  CLEAN_VERSION"
	@rm -f version.c
endif

print_version: compile
ifeq ($(SHELL),/bin/sh)
	@./scripts/print_revision.sh
endif
ifeq ($(PLATFORM), CF1)
	@echo "Crazyflie Nano (1.0) build!"
endif
ifeq ($(PLATFORM), CF2)
	@echo "Crazyflie 2.0 build!"
endif
ifeq ($(CLOAD), 1)
	@echo "Crazyloader build!"
endif


size: compile
	@$(SIZE) -B $(PROG).elf

#Radio bootloader
cload:
ifeq ($(CLOAD), 1)
	$(CLOAD_SCRIPT) flash $(PROG).bin stm32-fw
else
	@echo "Only cload build can be bootloaded. Launch build and cload with CLOAD=1"
endif

#Flash the stm.
flash:
	$(OPENOCD) -d2 -f $(OPENOCD_INTERFACE) -f $(OPENOCD_TARGET) -c init -c targets -c "reset halt" \
                 -c "flash write_image erase $(PROG).elf" -c "verify_image $(PROG).elf" -c "reset run" -c shutdown

flash_dfu:
	$(DFU_UTIL) -a 0 -D $(PROG).dfu

#STM utility targets
halt:
	$(OPENOCD) -d0 -f $(OPENOCD_INTERFACE) -f $(OPENOCD_TARGET) -c init -c targets -c "halt" -c shutdown

reset:
	$(OPENOCD) -d0 -f $(OPENOCD_INTERFACE) -f $(OPENOCD_TARGET) -c init -c targets -c "reset" -c shutdown

openocd:
	$(OPENOCD) -d2 -f $(OPENOCD_INTERFACE) -f $(OPENOCD_TARGET) -c init -c targets

#Print preprocessor #defines
prep:
	@$(CC) -dD

include scripts/targets.mk

#include dependencies
-include $(DEPS)<|MERGE_RESOLUTION|>--- conflicted
+++ resolved
@@ -121,25 +121,12 @@
 PROJ_OBJ_CF2 = platform_cf2.o
 
 # Drivers
-<<<<<<< HEAD
 PROJ_OBJ += exti.o nvic.o  
 PROJ_OBJ_CF1 += led_f103.o i2cdev_f103.o i2croutines.o adc_f103.o mpu6050.o motors_f103.o hmc5883l.o ms5611.o nrf24l01.o eeprom.o
 PROJ_OBJ_CF2 += led_f405.o mpu6500.o motors_f405.o i2cdev_f405.o ws2812.o lps25h.o ak8963.o eeprom.o
-PROJ_OBJ_CF2 += uart_syslink.o swd.o
+PROJ_OBJ_CF2 += uart_syslink.o swd.o uart1.o uart2.o
 # USB Files
 PROJ_OBJ_CF2 += usbd_usr.o usb_bsp.o usblink.o usbd_desc.o usb.o
-=======
-PROJ_OBJ += led.o exti.o nvic.o  
-
-ifeq ($(F405), 1)
-  PROJ_OBJ += mpu6500.o motors_f405.o i2cdev_f405.o ws2812.o lps25h.o ak8963.o eeprom.o
-  PROJ_OBJ += uart_syslink.o swd.o uart1.o uart2.o
-  # USB Files
-  PROJ_OBJ += usbd_usr.o usb_bsp.o usblink.o usbd_desc.o usb.o
-else
-  PROJ_OBJ += mpu6050.o motors.o hmc5883l.o ms5611.o
-endif
->>>>>>> d2247592
 
 # Hal
 PROJ_OBJ += crtp.o ledseq.o freeRTOSdebug.o
